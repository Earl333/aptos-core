[package]
name = "consensus"
version = "0.1.0"
authors = ["Aptos Labs <opensource@aptoslabs.com>"]
description = "Aptos consensus"
repository = "https://github.com/aptos-labs/aptos-core"
homepage = "https://aptoslabs.com"
license = "Apache-2.0"
publish = false
edition = "2018"

[dependencies]
dashmap = "4.0.2"
anyhow = "1.0.57"
async-trait = "0.1.53"
bcs = "0.1.3"
byteorder = { version = "1.4.3" }
bytes = "1.1.0"
fail = "0.5.0"
# Previously: Pinning futures to 0.3.21, since release v0.3.23 is causing the network_tests to fail because messages are not received in the channel.
# Now: Some futures crates were using 0.3.23 as well, which is not a good idea. 0.3.23 has a known issues, so moving to 0.3.24.
futures = "= 0.3.24"
futures-channel = "= 0.3.24"
itertools = { version = "0.10.3", default-features = false }
mirai-annotations = { version = "1.12.0", default-features = false }
num-derive = { version = "0.3.3", default-features = false }
num-traits = { version = "0.2.15", default-features = false }
once_cell = "1.12.0"
rand = { version = "0.7.3", default-features = false }
serde = { version = "1.0.137", default-features = false }
serde_json = "1.0.81"
thiserror = "1.0.31"
<<<<<<< HEAD
tokio = { version = "1.18.2", features = ["full"] }
chrono = "0.4.19"
aptos-crypto-derive = { path = "../crates/aptos-crypto-derive" }
arc-swap = "1.5.0"
=======
tokio = { version = "1.21.0", features = ["full"] }
>>>>>>> 4025bae4

aptos-bitvec = { path = "../crates/aptos-bitvec" }
aptos-config = { path = "../config" }
aptos-crypto = { path = "../crates/aptos-crypto" }
aptos-infallible = { path = "../crates/aptos-infallible" }
aptos-keygen = { path = "../crates/aptos-keygen" }
aptos-logger = { path = "../crates/aptos-logger" }
aptos-global-constants = { path = "../config/global-constants"}
aptos-mempool = { path = "../mempool" }
aptos-metrics-core = { path = "../crates/aptos-metrics-core" }
aptos-secure-storage = { path = "../secure/storage" }
aptos-temppath = { path = "../crates/aptos-temppath" }
aptos-types = { path = "../types" }
aptos-vm = { path = "../aptos-move/aptos-vm" }

channel = { path = "../crates/channel" }
consensus-notifications = { path = "../state-sync/inter-component/consensus-notifications" }
consensus-types = { path = "consensus-types", default-features = false }
event-notifications = { path = "../state-sync/inter-component/event-notifications" }
executor = { path = "../execution/executor" }
executor-types = { path = "../execution/executor-types" }
fallible = { path = "../crates/fallible" }
network = { path = "../network" }
safety-rules = { path = "safety-rules" }
schemadb = { path = "../storage/schemadb" }
short-hex-str = { path = "../crates/short-hex-str" }
storage-interface = { path = "../storage/storage-interface" }

[dev-dependencies]
claims = "0.7"
proptest = "1.0.0"
tempfile = "3.3.0"

aptos-config = { path = "../config", features = ["fuzzing"] }
aptos-mempool = { path = "../mempool", features = ["fuzzing"] }
consensus-types = { path = "consensus-types", default-features = false, features = ["fuzzing"] }
executor-test-helpers = { path = "../execution/executor-test-helpers" }
move-deps = { path = "../aptos-move/move-deps", features = ["address32"] }
network = { path = "../network", features = ["fuzzing"] }
safety-rules = { path = "safety-rules", features = ["testing"] }
vm-validator = { path = "../vm-validator" }

[features]
default = []
fuzzing = ["consensus-types/fuzzing", "aptos-config/fuzzing", "aptos-crypto/fuzzing", "aptos-mempool/fuzzing", "aptos-types/fuzzing", "safety-rules/testing"]
failpoints = ["fail/failpoints"]<|MERGE_RESOLUTION|>--- conflicted
+++ resolved
@@ -30,14 +30,10 @@
 serde = { version = "1.0.137", default-features = false }
 serde_json = "1.0.81"
 thiserror = "1.0.31"
-<<<<<<< HEAD
 tokio = { version = "1.18.2", features = ["full"] }
 chrono = "0.4.19"
 aptos-crypto-derive = { path = "../crates/aptos-crypto-derive" }
 arc-swap = "1.5.0"
-=======
-tokio = { version = "1.21.0", features = ["full"] }
->>>>>>> 4025bae4
 
 aptos-bitvec = { path = "../crates/aptos-bitvec" }
 aptos-config = { path = "../config" }
