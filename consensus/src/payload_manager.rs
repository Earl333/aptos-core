// Copyright (c) Aptos
// SPDX-License-Identifier: Apache-2.0

use crate::{error::QuorumStoreError, monitor, state_replication::PayloadManager};
use anyhow::Result;
use aptos_logger::prelude::*;
use aptos_types::block_info::Round;
use consensus_types::{
    common::{Payload, PayloadFilter},
    request_response::{ConsensusResponse, WrapperCommand},
};
use fail::fail_point;
use futures::{
    channel::{mpsc, oneshot},
    future::BoxFuture,
};
use std::time::Duration;
use tokio::time::{sleep, timeout};

const NO_TXN_DELAY: u64 = 30;

/// Client that pulls blocks from Quorum Store
#[derive(Clone)]
pub struct QuorumStoreClient {
    consensus_to_quorum_store_sender: mpsc::Sender<WrapperCommand>,
    poll_count: u64,
    /// Timeout for consensus to pull transactions from quorum store and get a response (in milliseconds)
    pull_timeout_ms: u64,
}

impl QuorumStoreClient {
    pub fn new(
        consensus_to_quorum_store_sender: mpsc::Sender<WrapperCommand>,
        poll_count: u64,
        pull_timeout_ms: u64,
    ) -> Self {
        assert!(
            poll_count > 0,
            "poll_count = 0 won't pull any txns from quorum store"
        );
        Self {
            consensus_to_quorum_store_sender,
            poll_count,
            pull_timeout_ms,
        }
    }

    async fn pull_internal(
        &self,
<<<<<<< HEAD
        round: Round,
        max_size: u64,
        exclude_payloads: PayloadFilter,
    ) -> Result<Payload, QuorumStoreError> {
        let (callback, callback_rcv) = oneshot::channel();
        let req =
            WrapperCommand::GetBlockRequest(round, max_size, exclude_payloads.clone(), callback);
=======
        max_items: u64,
        max_bytes: u64,
        exclude_payloads: PayloadFilter,
    ) -> Result<Payload, QuorumStoreError> {
        let (callback, callback_rcv) = oneshot::channel();
        let req = ConsensusRequest::GetBlockRequest(
            max_items,
            max_bytes,
            exclude_payloads.clone(),
            callback,
        );
>>>>>>> 4025bae4
        // send to shared mempool
        self.consensus_to_quorum_store_sender
            .clone()
            .try_send(req)
            .map_err(anyhow::Error::from)?;
        // wait for response
        match monitor!(
            "pull_payload",
            timeout(Duration::from_millis(self.pull_timeout_ms), callback_rcv).await
        ) {
            Err(_) => {
                Err(anyhow::anyhow!("[consensus] did not receive GetBlockResponse on time").into())
            }
            Ok(resp) => match resp.map_err(anyhow::Error::from)?? {
                ConsensusResponse::GetBlockResponse(payload) => Ok(payload),
            },
        }
    }
}

#[async_trait::async_trait]
impl PayloadManager for QuorumStoreClient {
    async fn pull_payload(
        &self,
<<<<<<< HEAD
        round: Round,
        max_size: u64,
=======
        max_items: u64,
        max_bytes: u64,
>>>>>>> 4025bae4
        exclude_payloads: PayloadFilter,
        wait_callback: BoxFuture<'static, ()>,
        pending_ordering: bool,
    ) -> Result<Payload, QuorumStoreError> {
        fail_point!("consensus::pull_payload", |_| {
            Err(anyhow::anyhow!("Injected error in pull_payload").into())
        });
        let mut callback_wrapper = Some(wait_callback);
        // keep polling QuorumStore until there's payloads available or there's still pending payloads
        let mut count = self.poll_count;
        let payload = loop {
            count -= 1;
            let payload = self
<<<<<<< HEAD
                .pull_internal(round, max_size, exclude_payloads.clone())
=======
                .pull_internal(max_items, max_bytes, exclude_payloads.clone())
>>>>>>> 4025bae4
                .await?;
            if payload.is_empty() && !pending_ordering && count > 0 {
                if let Some(callback) = callback_wrapper.take() {
                    callback.await;
                }
                sleep(Duration::from_millis(NO_TXN_DELAY)).await;
                continue;
            }
            break payload;
        };
        debug!(
            poll_count = self.poll_count - count,
            "Pull payloads from QuorumStore"
        );
        Ok(payload)
    }
}<|MERGE_RESOLUTION|>--- conflicted
+++ resolved
@@ -47,7 +47,6 @@
 
     async fn pull_internal(
         &self,
-<<<<<<< HEAD
         round: Round,
         max_size: u64,
         exclude_payloads: PayloadFilter,
@@ -55,19 +54,6 @@
         let (callback, callback_rcv) = oneshot::channel();
         let req =
             WrapperCommand::GetBlockRequest(round, max_size, exclude_payloads.clone(), callback);
-=======
-        max_items: u64,
-        max_bytes: u64,
-        exclude_payloads: PayloadFilter,
-    ) -> Result<Payload, QuorumStoreError> {
-        let (callback, callback_rcv) = oneshot::channel();
-        let req = ConsensusRequest::GetBlockRequest(
-            max_items,
-            max_bytes,
-            exclude_payloads.clone(),
-            callback,
-        );
->>>>>>> 4025bae4
         // send to shared mempool
         self.consensus_to_quorum_store_sender
             .clone()
@@ -92,13 +78,8 @@
 impl PayloadManager for QuorumStoreClient {
     async fn pull_payload(
         &self,
-<<<<<<< HEAD
         round: Round,
         max_size: u64,
-=======
-        max_items: u64,
-        max_bytes: u64,
->>>>>>> 4025bae4
         exclude_payloads: PayloadFilter,
         wait_callback: BoxFuture<'static, ()>,
         pending_ordering: bool,
@@ -112,11 +93,7 @@
         let payload = loop {
             count -= 1;
             let payload = self
-<<<<<<< HEAD
                 .pull_internal(round, max_size, exclude_payloads.clone())
-=======
-                .pull_internal(max_items, max_bytes, exclude_payloads.clone())
->>>>>>> 4025bae4
                 .await?;
             if payload.is_empty() && !pending_ordering && count > 0 {
                 if let Some(callback) = callback_wrapper.take() {
